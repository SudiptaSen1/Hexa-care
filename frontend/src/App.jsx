import { createBrowserRouter, RouterProvider } from "react-router-dom"
import Home from "../components/Home"
import { ThemeProvider } from "../components/ThemeProvider"
import { Landing } from "../pages/Landing"
import MainLayout from "../layout/MainLayout"
import { Dashboard } from "../pages/Dashboard"
import Login from "../pages/Login"
import Chat from "../pages/Chat"
import Notification from "../pages/Notification"
<<<<<<< HEAD
import Upload from "../pages/Upload"
=======
import MedicationTracking from "../pages/MedicationTracking"
>>>>>>> 8c7f570c

const appRouter = createBrowserRouter([
	{
		path: '/',
		element: <MainLayout />,
    children: [
      {
        path: '/',
        element: 
          <>
            <Landing />
          </>
      },
      {
        path: '/login',
        element: 
          <>
            <Login />
          </>
      },
      {
        path: '/dashboard',
        element:
          <>
            <Dashboard />
          </>
      },
      {
        path: '/chat',
        element:
          <>
            <Chat />
          </>
      },
      {
        path: '/notification',
        element:
          <>
            <Notification />
          </>
      },
      {
<<<<<<< HEAD
        path: '/upload',
        element:
          <>
            <Upload />
=======
        path: '/medication-tracking',
        element:
          <>
            <MedicationTracking />
>>>>>>> 8c7f570c
          </>
      }
    ]
	}
])

function App() {

  return (
    <>
      <ThemeProvider>

        <RouterProvider router={appRouter} />

      </ThemeProvider>
      
    </>
  )
}

export default App<|MERGE_RESOLUTION|>--- conflicted
+++ resolved
@@ -7,11 +7,9 @@
 import Login from "../pages/Login"
 import Chat from "../pages/Chat"
 import Notification from "../pages/Notification"
-<<<<<<< HEAD
 import Upload from "../pages/Upload"
-=======
 import MedicationTracking from "../pages/MedicationTracking"
->>>>>>> 8c7f570c
+
 
 const appRouter = createBrowserRouter([
 	{
@@ -52,19 +50,19 @@
           <>
             <Notification />
           </>
-      },
-      {
-<<<<<<< HEAD
-        path: '/upload',
+      },{
+      path: '/upload',
         element:
           <>
             <Upload />
-=======
+      },
+      {
+
         path: '/medication-tracking',
         element:
           <>
             <MedicationTracking />
->>>>>>> 8c7f570c
+
           </>
       }
     ]
